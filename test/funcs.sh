PATH=$PWD/../src:$PATH
export LC_ALL=C

<<<<<<< HEAD
setup () {
	mkdir /tmp/mp3
	mp3fs -d "$PWD/flac" /tmp/mp3 2>$0-debug.log &
	sleep 0.1
}

finish () {
	hash fusermount 2>&- && fusermount -u /tmp/mp3 || umount /tmp/mp3
	rmdir /tmp/mp3
}
=======
function cleanup {
    EXIT=$?
    # Errors are no longer fatal
    set +e
    hash fusermount 2>&- && fusermount -u "$DIRNAME" || umount "$DIRNAME"
    rmdir "$DIRNAME"
    exit $EXIT
}

function mp3fserr {
    exit 99
}

set -e
trap cleanup EXIT
trap mp3fserr USR1

DIRNAME="$(mktemp -d)"
( mp3fs -d "$PWD/flac" "$DIRNAME" || kill -USR1 $$ ) &
while ! mount | grep -q "$DIRNAME" ; do
    sleep 0.1
done
>>>>>>> cd1efe3c
<|MERGE_RESOLUTION|>--- conflicted
+++ resolved
@@ -1,19 +1,7 @@
 PATH=$PWD/../src:$PATH
 export LC_ALL=C
 
-<<<<<<< HEAD
-setup () {
-	mkdir /tmp/mp3
-	mp3fs -d "$PWD/flac" /tmp/mp3 2>$0-debug.log &
-	sleep 0.1
-}
-
-finish () {
-	hash fusermount 2>&- && fusermount -u /tmp/mp3 || umount /tmp/mp3
-	rmdir /tmp/mp3
-}
-=======
-function cleanup {
+cleanup () {
     EXIT=$?
     # Errors are no longer fatal
     set +e
@@ -22,7 +10,7 @@
     exit $EXIT
 }
 
-function mp3fserr {
+mp3fserr () {
     exit 99
 }
 
@@ -34,5 +22,4 @@
 ( mp3fs -d "$PWD/flac" "$DIRNAME" || kill -USR1 $$ ) &
 while ! mount | grep -q "$DIRNAME" ; do
     sleep 0.1
-done
->>>>>>> cd1efe3c
+done